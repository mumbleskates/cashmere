--- conflicted
+++ resolved
@@ -1,4 +1,3 @@
-use aliasable::boxed::AliasableBox;
 use std::borrow::Borrow;
 use std::cmp::max;
 use std::cmp::Ordering::{Equal, Greater, Less};
@@ -337,25 +336,6 @@
 where
     V: KdValue,
     Node: MutableKdNode<Ownership = Box<Node>, Value = V>,
-{
-    fn value(&self) -> &V {
-        <Node as Value>::value(self)
-    }
-
-    fn swap_value_with(&mut self, _receiving_node: *mut Node, val: &mut V) {
-        swap(self.value_mut(), val)
-    }
-
-    fn node(mut self, dim: usize) -> Self {
-        self.set_dim(dim);
-        self
-    }
-}
-
-impl<V, Node> KdInsertable<Node> for AliasableBox<Node>
-where
-    V: KdValue,
-    Node: MutableKdNode<Ownership = AliasableBox<Node>, Value = V>,
 {
     fn value(&self) -> &V {
         <Node as Value>::value(self)
@@ -1072,8 +1052,8 @@
 
 #[derive(Debug)]
 pub struct KdBoxNodeParent<V: KdValue, Stat: ValueStatistic<V>> {
-    left: Option<AliasableBox<Self>>,
-    right: Option<AliasableBox<Self>>,
+    left: Option<Box<Self>>,
+    right: Option<Box<Self>>,
     parent: *mut Self,
     value: V,
     mid: V::Dimension,
@@ -1081,16 +1061,16 @@
     _pinned: PhantomPinned,
 }
 
-impl<V: KdValue, Stat: ValueStatistic<V>> Consumable for AliasableBox<KdBoxNodeParent<V, Stat>> {
+impl<V: KdValue, Stat: ValueStatistic<V>> Consumable for Box<KdBoxNodeParent<V, Stat>> {
     type Value = V;
 
     fn consume(self) -> V {
-        AliasableBox::into_unique(self).value
+        self.value
     }
 }
 
 impl<V: KdValue, Stat: ValueStatistic<V>> Ownable for KdBoxNodeParent<V, Stat> {
-    type Ownership = AliasableBox<Self>;
+    type Ownership = Box<Self>;
 }
 
 pub struct Takeable<'a, T: Ownable> {
@@ -1135,7 +1115,7 @@
     V: 'a + KdValue,
     Stat: 'a + ValueStatistic<V>,
 {
-    opt: &'a mut Option<AliasableBox<KdBoxNodeParent<V, Stat>>>,
+    opt: &'a mut Option<Box<KdBoxNodeParent<V, Stat>>>,
     owner: *mut KdBoxNodeParent<V, Stat>,
 }
 
@@ -1144,7 +1124,7 @@
     V: 'a + KdValue,
     Stat: 'a + ValueStatistic<V> + Height,
 {
-    type Item = AliasableBox<KdBoxNodeParent<V, Stat>>;
+    type Item = Box<KdBoxNodeParent<V, Stat>>;
     type IntoIter = ConsumingBinaryTreeIter<KdBoxNodeParent<V, Stat>>;
 
     fn into_iter(self) -> Self::IntoIter {
@@ -1189,17 +1169,17 @@
 
     fn replace(
         &mut self,
-        mut with: AliasableBox<KdBoxNodeParent<V, Stat>>,
-    ) -> Option<AliasableBox<KdBoxNodeParent<V, Stat>>> {
+        mut with: Box<KdBoxNodeParent<V, Stat>>,
+    ) -> Option<Box<KdBoxNodeParent<V, Stat>>> {
         with.parent = self.owner;
         self.opt.replace(with)
     }
 
-    fn take(&mut self) -> Option<AliasableBox<KdBoxNodeParent<V, Stat>>> {
+    fn take(&mut self) -> Option<Box<KdBoxNodeParent<V, Stat>>> {
         self.opt.take()
     }
 
-    fn into_owned(self) -> Option<AliasableBox<KdBoxNodeParent<V, Stat>>> {
+    fn into_owned(self) -> Option<Box<KdBoxNodeParent<V, Stat>>> {
         self.opt.take()
     }
 }
@@ -1376,21 +1356,17 @@
     where
         Self: 'a;
 
-    fn new(value: V, dim: usize) -> Self::Ownership {
+    fn new(value: V, dim: usize) -> Box<Self> {
         let mid = value.get_dimension(dim).borrow().clone();
-        AliasableBox::from_unique(Box::new(Self {
+        Box::new(Self {
             left: None,
             right: None,
             parent: null_mut(),
             value,
             mid,
             stat: Default::default(),
-<<<<<<< HEAD
-        }))
-=======
             _pinned: PhantomPinned,
         })
->>>>>>> ef064cb2
     }
 
     fn discriminant(&self, _dim: usize) -> &V::Dimension {
